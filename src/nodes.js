--- conflicted
+++ resolved
@@ -318,14 +318,12 @@
         var expr1 = this.collect();
         var expr2 = other.collect();
 
-<<<<<<< HEAD
         var unitList1 = this.getUnits();
         var unitList2 = other.getUnits();
         if (!_.isEqual(unitList1, unitList2)) {
             return false;
         }
 
-=======
         // Compare at a set number (currently 12) of points to determine
         // equality.
         //
@@ -335,7 +333,6 @@
         //
         // Note that because there are 12 iterations and three ranges, each
         // range is checked four times.
->>>>>>> c42651f8
         for (var i = 0; i < ITERATIONS; i++) {
 
             var vars = {};
